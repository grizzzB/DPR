--- conflicted
+++ resolved
@@ -24,7 +24,6 @@
 from torch import Tensor as T
 from torch import nn
 
-from distributed_faiss.index_cfg import IndexCfg
 from dpr.utils.data_utils import RepTokenSelector
 from dpr.data.qa_validation import calculate_matches, calculate_chunked_matches, calculate_matches_from_meta
 from dpr.data.retriever_data import KiltCsvCtxSrc, TableChunk
@@ -39,7 +38,7 @@
 )
 from dpr.options import setup_logger, setup_cfg_gpu, set_cfg_params_from_state
 from dpr.utils.data_utils import Tensorizer
-from dpr.utils.model_utils import setup_for_distributed_mode, get_model_obj, load_states_from_checkpoint, move_to_device
+from dpr.utils.model_utils import setup_for_distributed_mode, get_model_obj, load_states_from_checkpoint
 
 logger = logging.getLogger()
 setup_logger(logger)
@@ -63,17 +62,6 @@
             if query_token:
                 # TODO: tmp workaround for EL, remove or revise
                 if query_token == "[START_ENT]":
-<<<<<<< HEAD
-                    batch_token_tensors = [
-                        _select_span_with_token(q, tensorizer, token_str=query_token) for q in batch_questions
-                    ]
-                else:
-                    batch_token_tensors = [
-                        tensorizer.text_to_tensor(" ".join([query_token, q])) for q in batch_questions
-                    ]
-            else:
-                batch_token_tensors = [tensorizer.text_to_tensor(q) for q in batch_questions]
-=======
                     batch_tensors = [
                         _select_span_with_token(q, tensorizer, token_str=query_token) for q in batch_questions
                     ]
@@ -85,17 +73,13 @@
                 batch_tensors = [tensorizer.text_to_tensor(q) for q in batch_questions]
 
             # TODO: this only works for Wav2vec pipeline but will crash the regular text pipeline
-            #
             max_vector_len = max(q_t.size(1) for q_t in batch_tensors)
             min_vector_len = min(q_t.size(1) for q_t in batch_tensors)
 
             if max_vector_len != min_vector_len:
                 # TODO: _pad_to_len move to utils
                 from dpr.models.reader import _pad_to_len
->>>>>>> 3918c24a
-
                 batch_tensors = [_pad_to_len(q.squeeze(0), 0, max_vector_len) for q in batch_tensors]
-            #
 
             q_ids_batch = torch.stack(batch_tensors, dim=0).cuda()
             q_seg_batch = torch.zeros_like(q_ids_batch).cuda()
@@ -196,6 +180,7 @@
         return results
 
 
+# works only with our distributed_faiss library
 class DenseRPCRetriever(DenseRetriever):
     def __init__(
         self,
@@ -219,9 +204,10 @@
         logger.info("Connected")
 
     def load_index(self, index_id):
+        from distributed_faiss.index_cfg import IndexCfg
+
         self.index_id = index_id
         logger.info("Loading remote index %s", index_id)
-
         idx_cfg = IndexCfg()
         idx_cfg.nprobe = self.nprobe
         if self.use_l2_conversion:
@@ -254,10 +240,10 @@
         index_id = self.index_id
         self.index_client.create_index(index_id, idx_cfg)
 
-        def send_buf_data(buffer, index_client):
-            buffer_vectors = [np.reshape(encoded_item[1], (1, -1)) for encoded_item in buffer]
+        def send_buf_data(buf, index_client):
+            buffer_vectors = [np.reshape(encoded_item[1], (1, -1)) for encoded_item in buf]
             buffer_vectors = np.concatenate(buffer_vectors, axis=0)
-            meta = [encoded_item[0] for encoded_item in buffer]
+            meta = [encoded_item[0] for encoded_item in buf]
             index_client.add_index_data(index_id, buffer_vectors, meta)
 
         for i, item in enumerate(iterate_encoded_files(vector_files, path_id_prefixes=path_id_prefixes)):
@@ -277,6 +263,7 @@
         Does the retrieval of the best matching passages given the query vectors batch
         :param query_vectors:
         :param top_docs:
+        :param search_batch:
         :return:
         """
         if self.use_l2_conversion:
@@ -301,12 +288,11 @@
         return results
 
     def _wait_index_ready(self, index_id: str):
-
         from distributed_faiss.index_state import IndexState
-
         # TODO: move this method into IndexClient class
         while self.index_client.get_state(index_id) != IndexState.TRAINED:
-            time.sleep(10)
+            logger.info("Remote Index is not ready ...")
+            time.sleep(60)
         logger.info(
             "Remote Index is ready. Index data size %d",
             self.index_client.get_ntotal(index_id),
@@ -320,9 +306,6 @@
     workers_num: int,
     match_type: str,
 ) -> List[List[bool]]:
-<<<<<<< HEAD
-    match_stats = calculate_matches(passages, answers, result_ctx_ids, workers_num, match_type)
-=======
     logger.info("validating passages. size=%d", len(passages))
     match_stats = calculate_matches(passages, answers, result_ctx_ids, workers_num, match_type)
     top_k_hits = match_stats.top_k_hits
@@ -344,7 +327,6 @@
     match_stats = calculate_matches_from_meta(
         answers, result_ctx_ids, workers_num, match_type, use_title=True, meta_compressed=meta_compressed
     )
->>>>>>> 3918c24a
     top_k_hits = match_stats.top_k_hits
 
     logger.info("Validation results: top k documents hits %s", top_k_hits)
@@ -398,8 +380,6 @@
     logger.info("Saved results * scores  to %s", out_file)
 
 
-<<<<<<< HEAD
-=======
 # TODO: unify with save_results
 def save_results_from_meta(
     questions: List[str],
@@ -435,7 +415,6 @@
                 for c in range(ctxs_num)
             ],
         }
-        # logger.info("!!! r=%s", results_item)
         merged_data.append(results_item)
 
     with open(out_file, "w") as writer:
@@ -443,7 +422,6 @@
     logger.info("Saved results * scores  to %s", out_file)
 
 
->>>>>>> 3918c24a
 def iterate_encoded_files(vector_files: list, path_id_prefixes: List = None) -> Iterator[Tuple]:
     for i, file in enumerate(vector_files):
         logger.info("Reading file %s", file)
@@ -504,12 +482,8 @@
 
     tensorizer, encoder, _ = init_biencoder_components(cfg.encoder.encoder_model_type, cfg, inference_only=True)
 
-<<<<<<< HEAD
-    tensorizer, encoder, _ = init_biencoder_components(cfg.encoder.encoder_model_type, cfg, inference_only=True)
-=======
     logger.info("Loading saved model state ...")
     encoder.load_state(saved_state, strict=False)
->>>>>>> 3918c24a
 
     encoder_path = cfg.encoder_path
     if encoder_path:
@@ -523,20 +497,6 @@
     encoder.eval()
 
     model_to_load = get_model_obj(encoder)
-<<<<<<< HEAD
-    logger.info("Loading saved model state ...")
-
-    encoder_prefix = (encoder_path if encoder_path else "question_model") + "."
-    prefix_len = len(encoder_prefix)
-
-    logger.info("Encoder state prefix %s", encoder_prefix)
-    question_encoder_state = {
-        key[prefix_len:]: value for (key, value) in saved_state.model_dict.items() if key.startswith(encoder_prefix)
-    }
-    # TODO: long term HF state compatibility fix
-    model_to_load.load_state_dict(question_encoder_state, strict=False)
-=======
->>>>>>> 3918c24a
     vector_size = model_to_load.get_out_size()
     logger.info("Encoder vector_size=%d", vector_size)
 
@@ -592,32 +552,9 @@
         retriever.selector = qa_src.selector
 
     index_path = cfg.index_path
-
-<<<<<<< HEAD
-    logger.info("ctx_files_patterns: %s", ctx_files_patterns)
-    if ctx_files_patterns:
-        assert len(ctx_files_patterns) == len(id_prefixes), "ctx len={} pref leb={}".format(
-            len(ctx_files_patterns), len(id_prefixes)
-        )
-    else:
-        assert index_path, "Either encoded_ctx_files or index_path parameter should be set."
-
-    input_paths = []
-    path_id_prefixes = []
-    for i, pattern in enumerate(ctx_files_patterns):
-        pattern_files = glob.glob(pattern)
-        pattern_id_prefix = id_prefixes[i]
-        input_paths.extend(pattern_files)
-        path_id_prefixes.extend([pattern_id_prefix] * len(pattern_files))
-
-    logger.info("Embeddings files id prefixes: %s", path_id_prefixes)
-
-    if index_path and index.index_exists(index_path):
-=======
     if cfg.rpc_retriever_cfg_file and cfg.rpc_index_id:
         retriever.load_index(cfg.rpc_index_id)
     elif index_path and index.index_exists(index_path):
->>>>>>> 3918c24a
         logger.info("Index path: %s", index_path)
         retriever.index.deserialize(index_path)
     else:
@@ -628,7 +565,7 @@
             ctx_src = hydra.utils.instantiate(cfg.ctx_sources[ctx_src])
             id_prefixes.append(ctx_src.id_prefix)
             ctx_sources.append(ctx_src)
-            logger.info("!!! ctx_sources: %s", type(ctx_src))
+            logger.info("ctx_sources: %s", type(ctx_src))
 
         logger.info("id_prefixes per dataset: %s", id_prefixes)
 
@@ -661,24 +598,8 @@
     # get top k results
     top_results_and_scores = retriever.get_top_docs(questions_tensor.numpy(), cfg.n_docs)
 
-<<<<<<< HEAD
-    # we no longer need the index
-    retriever = None
-
-    all_passages = {}
-    for ctx_src in ctx_sources:
-        ctx_src.load_data_to(all_passages)
-
-    if len(all_passages) == 0:
-        raise RuntimeError("No passages data found. Please specify ctx_file param properly.")
-
-    if cfg.validate_as_tables:
-        questions_doc_hits = validate_tables(
-            all_passages,
-=======
     if cfg.use_rpc_meta:
         questions_doc_hits = validate_from_meta(
->>>>>>> 3918c24a
             question_answers,
             top_results_and_scores,
             cfg.validation_workers,
