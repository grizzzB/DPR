#!/usr/bin/env python3
# Copyright (c) Facebook, Inc. and its affiliates.
# All rights reserved.
#
# This source code is licensed under the license found in the
# LICENSE file in the root directory of this source tree.

"""
 Set of utilities for the Reader model related data processing tasks
"""

import collections
import glob
import json
import logging
import math
import multiprocessing
import os
import pickle
from functools import partial
from typing import Tuple, List, Dict, Iterable, Optional

import torch
from torch import Tensor as T
from tqdm import tqdm

from dpr.utils.data_utils import Tensorizer, read_serialized_data_from_files

logger = logging.getLogger()


class ReaderPassage(object):
    """
    Container to collect and cache all Q&A passages related attributes before generating the reader input
    """

    def __init__(
        self,
        id=None,
        text: str = None,
        title: str = None,
        score=None,
        has_answer: bool = None,
    ):
        self.id = id
        # string passage representations
        self.passage_text = text
        self.title = title
        self.score = score
        self.has_answer = has_answer
        self.passage_token_ids = None
        # offset of the actual passage (i.e. not a question or may be title) in the sequence_ids
        self.passage_offset = None
        self.answers_spans = None
        # passage token ids
        self.sequence_ids = None

    def on_serialize(self):
        # store only final sequence_ids and the ctx offset
        self.sequence_ids = self.sequence_ids.numpy()
        self.passage_text = None
        self.title = None
        self.passage_token_ids = None

    def on_deserialize(self):
        self.sequence_ids = torch.tensor(self.sequence_ids)


class ReaderSample(object):
    """
    Container to collect all Q&A passages data per singe question
    """

    def __init__(
        self,
        question: str,
        answers: List,
        positive_passages: List[ReaderPassage] = [],
        negative_passages: List[ReaderPassage] = [],
        passages: List[ReaderPassage] = [],
    ):
        self.question = question
        self.answers = answers
        self.positive_passages = positive_passages
        self.negative_passages = negative_passages
        self.passages = passages

    def on_serialize(self):
        for passage in self.passages + self.positive_passages + self.negative_passages:
            passage.on_serialize()

    def on_deserialize(self):
        for passage in self.passages + self.positive_passages + self.negative_passages:
            passage.on_deserialize()


<<<<<<< HEAD
=======
class ExtractiveReaderDataset(torch.utils.data.Dataset):
    def __init__(
        self,
        files: str,
        is_train: bool,
        gold_passages_src: str,
        tensorizer: Tensorizer,
        run_preprocessing: bool,
        num_workers: int,
    ):
        self.files = files
        self.data = []
        self.is_train = is_train
        self.gold_passages_src = gold_passages_src
        self.tensorizer = tensorizer
        self.run_preprocessing = run_preprocessing
        self.num_workers = num_workers

    def __getitem__(self, index):
        return self.data[index]

    def __len__(self):
        return len(self.data)

    def load_data(
        self,
    ):
        data_files = glob.glob(self.files)
        logger.info("Data files: %s", data_files)
        if not data_files:
            raise RuntimeError("No Data files found")
        preprocessed_data_files = self._get_preprocessed_files(data_files)
        self.data = read_serialized_data_from_files(preprocessed_data_files)

    def _get_preprocessed_files(
        self,
        data_files: List,
    ):

        serialized_files = [file for file in data_files if file.endswith(".pkl")]
        if serialized_files:
            return serialized_files
        assert len(data_files) == 1, "Only 1 source file pre-processing is supported."

        # data may have been serialized and cached before, try to find ones from same dir
        def _find_cached_files(path: str):
            dir_path, base_name = os.path.split(path)
            base_name = base_name.replace(".json", "")
            out_file_prefix = os.path.join(dir_path, base_name)
            out_file_pattern = out_file_prefix + "*.pkl"
            return glob.glob(out_file_pattern), out_file_prefix

        serialized_files, out_file_prefix = _find_cached_files(data_files[0])
        if serialized_files:
            logger.info("Found preprocessed files. %s", serialized_files)
            return serialized_files

        logger.info(
            "Data are not preprocessed for reader training. Start pre-processing ..."
        )

        # start pre-processing and save results
        def _run_preprocessing(tensorizer: Tensorizer):
            # temporarily disable auto-padding to save disk space usage of serialized files
            tensorizer.set_pad_to_max(False)
            serialized_files = convert_retriever_results(
                self.is_train,
                data_files[0],
                out_file_prefix,
                self.gold_passages_src,
                self.tensorizer,
                num_workers=self.num_workers,
            )
            tensorizer.set_pad_to_max(True)
            return serialized_files

        if self.run_preprocessing:
            serialized_files = _run_preprocessing(self.tensorizer)
            # TODO: check if pytorch process group is initialized
            # torch.distributed.barrier()
        else:
            # torch.distributed.barrier()
            serialized_files = _find_cached_files(data_files[0])
        return serialized_files


>>>>>>> 317ac483
SpanPrediction = collections.namedtuple(
    "SpanPrediction",
    [
        "prediction_text",
        "span_score",
        "relevance_score",
        "passage_index",
        "passage_token_ids",
    ],
)

# configuration for reader model passage selection
ReaderPreprocessingCfg = collections.namedtuple(
    "ReaderPreprocessingCfg",
    [
        "use_tailing_sep",
        "skip_no_positves",
        "include_gold_passage",
        "gold_page_only_positives",
        "max_positives",
        "max_negatives",
        "min_negatives",
        "max_retriever_passages",
    ],
)

DEFAULT_PREPROCESSING_CFG_TRAIN = ReaderPreprocessingCfg(
    use_tailing_sep=False,
    skip_no_positves=True,
    include_gold_passage=False,
    gold_page_only_positives=True,
    max_positives=20,
    max_negatives=50,
    min_negatives=150,
    max_retriever_passages=200,
)

DEFAULT_EVAL_PASSAGES = 100


def preprocess_retriever_data(
    samples: List[Dict],
    gold_info_file: Optional[str],
    tensorizer: Tensorizer,
    cfg: ReaderPreprocessingCfg = DEFAULT_PREPROCESSING_CFG_TRAIN,
    is_train_set: bool = True,
) -> Iterable[ReaderSample]:
    """
    Converts retriever results into reader training data.
    :param samples: samples from the retriever's json file results
    :param gold_info_file: optional path for the 'gold passages & questions' file. Required to get best results for NQ
    :param tensorizer: Tensorizer object for text to model input tensors conversions
    :param cfg: ReaderPreprocessingCfg object with positive and negative passage selection parameters
    :param is_train_set: if the data should be processed as a train set
    :return: iterable of ReaderSample objects which can be consumed by the reader model
    """
    sep_tensor = tensorizer.get_pair_separator_ids()  # separator can be a multi token

    gold_passage_map, canonical_questions = (
        _get_gold_ctx_dict(gold_info_file) if gold_info_file else ({}, {})
    )

    no_positive_passages = 0
    positives_from_gold = 0

    def create_reader_sample_ids(sample: ReaderPassage, question: str):
        question_and_title = tensorizer.text_to_tensor(
            sample.title, title=question, add_special_tokens=True
        )
        if sample.passage_token_ids is None:
            sample.passage_token_ids = tensorizer.text_to_tensor(
                sample.passage_text, add_special_tokens=False
            )

        all_concatenated, shift = _concat_pair(
            question_and_title,
            sample.passage_token_ids,
            tailing_sep=sep_tensor if cfg.use_tailing_sep else None,
        )

        sample.sequence_ids = all_concatenated
        sample.passage_offset = shift
        assert shift > 1
        if sample.has_answer and is_train_set:
            sample.answers_spans = [
                (span[0] + shift, span[1] + shift) for span in sample.answers_spans
            ]
        return sample

    for sample in samples:
        question = sample["question"]

        if question in canonical_questions:
            question = canonical_questions[question]

        positive_passages, negative_passages = _select_reader_passages(
            sample,
            question,
            tensorizer,
            gold_passage_map,
            cfg.gold_page_only_positives,
            cfg.max_positives,
            cfg.max_negatives,
            cfg.min_negatives,
            cfg.max_retriever_passages,
            cfg.include_gold_passage,
            is_train_set,
        )
        # create concatenated sequence ids for each passage and adjust answer spans
        positive_passages = [
            create_reader_sample_ids(s, question) for s in positive_passages
        ]
        negative_passages = [
            create_reader_sample_ids(s, question) for s in negative_passages
        ]

        if is_train_set and len(positive_passages) == 0:
            no_positive_passages += 1
            if cfg.skip_no_positves:
                continue

        if next(iter(ctx for ctx in positive_passages if ctx.score == -1), None):
            positives_from_gold += 1

        if is_train_set:
            yield ReaderSample(
                question,
                sample["answers"],
                positive_passages=positive_passages,
                negative_passages=negative_passages,
            )
        else:
            yield ReaderSample(question, sample["answers"], passages=negative_passages)

    logger.info("no positive passages samples: %d", no_positive_passages)
    logger.info("positive passages from gold samples: %d", positives_from_gold)


def convert_retriever_results(
    is_train_set: bool,
    input_file: str,
    out_file_prefix: str,
    gold_passages_file: str,
    tensorizer: Tensorizer,
    num_workers: int = 8,
) -> List[str]:
    """
    Converts the file with dense retriever(or any compatible file format) results into the reader input data and
    serializes them into a set of files.
    Conversion splits the input data into multiple chunks and processes them in parallel. Each chunk results are stored
    in a separate file with name out_file_prefix.{number}.pkl
    :param is_train_set: if the data should be processed for a train set (i.e. with answer span detection)
    :param input_file: path to a json file with data to convert
    :param out_file_prefix: output path prefix.
    :param gold_passages_file: optional path for the 'gold passages & questions' file. Required to get best results for NQ
    :param tensorizer: Tensorizer object for text to model input tensors conversions
    :param num_workers: the number of parallel processes for conversion
    :return: names of files with serialized results
    """
    with open(input_file, "r", encoding="utf-8") as f:
        samples = json.loads("".join(f.readlines()))
    logger.info(
        "Loaded %d questions + retrieval results from %s", len(samples), input_file
    )
    workers = multiprocessing.Pool(num_workers)
    ds_size = len(samples)
    step = max(math.ceil(ds_size / num_workers), 1)
    chunks = [samples[i : i + step] for i in range(0, ds_size, step)]
    chunks = [(i, chunks[i]) for i in range(len(chunks))]

    logger.info("Split data into %d chunks", len(chunks))

    processed = 0
    _parse_batch = partial(
        _preprocess_reader_samples_chunk,
        out_file_prefix=out_file_prefix,
        gold_passages_file=gold_passages_file,
        tensorizer=tensorizer,
        is_train_set=is_train_set,
    )
    serialized_files = []
    for file_name in workers.map(_parse_batch, chunks):
        processed += 1
        serialized_files.append(file_name)
        logger.info("Chunks processed %d", processed)
        logger.info("Data saved to %s", file_name)
    logger.info("Preprocessed data stored in %s", serialized_files)
    return serialized_files


def get_best_spans(
    tensorizer: Tensorizer,
    start_logits: List,
    end_logits: List,
    ctx_ids: List,
    max_answer_length: int,
    passage_idx: int,
    relevance_score: float,
    top_spans: int = 1,
) -> List[SpanPrediction]:
    """
    Finds the best answer span for the extractive Q&A model
    """
    scores = []
    for (i, s) in enumerate(start_logits):
        for (j, e) in enumerate(end_logits[i : i + max_answer_length]):
            scores.append(((i, i + j), s + e))

    scores = sorted(scores, key=lambda x: x[1], reverse=True)

    chosen_span_intervals = []
    best_spans = []

    for (start_index, end_index), score in scores:
        assert start_index <= end_index
        length = end_index - start_index + 1
        assert length <= max_answer_length

        if any(
            [
                start_index <= prev_start_index <= prev_end_index <= end_index
                or prev_start_index <= start_index <= end_index <= prev_end_index
                for (prev_start_index, prev_end_index) in chosen_span_intervals
            ]
        ):
            continue

        # extend bpe subtokens to full tokens
        start_index, end_index = _extend_span_to_full_words(
            tensorizer, ctx_ids, (start_index, end_index)
        )

        predicted_answer = tensorizer.to_string(ctx_ids[start_index : end_index + 1])
        best_spans.append(
            SpanPrediction(
                predicted_answer, score, relevance_score, passage_idx, ctx_ids
            )
        )
        chosen_span_intervals.append((start_index, end_index))

        if len(chosen_span_intervals) == top_spans:
            break
    return best_spans


def _select_reader_passages(
    sample: Dict,
    question: str,
    tensorizer: Tensorizer,
    gold_passage_map: Dict[str, ReaderPassage],
    gold_page_only_positives: bool,
    max_positives: int,
    max1_negatives: int,
    max2_negatives: int,
    max_retriever_passages: int,
    include_gold_passage: bool,
    is_train_set: bool,
) -> Tuple[List[ReaderPassage], List[ReaderPassage]]:
    answers = sample["answers"]

    ctxs = [ReaderPassage(**ctx) for ctx in sample["ctxs"]][0:max_retriever_passages]
    answers_token_ids = [
        tensorizer.text_to_tensor(a, add_special_tokens=False) for a in answers
    ]

    if is_train_set:
        positive_samples = list(filter(lambda ctx: ctx.has_answer, ctxs))
        negative_samples = list(filter(lambda ctx: not ctx.has_answer, ctxs))
    else:
        positive_samples = []
        negative_samples = ctxs

    positive_ctxs_from_gold_page = (
        list(
            filter(
                lambda ctx: _is_from_gold_wiki_page(
                    gold_passage_map, ctx.title, question
                ),
                positive_samples,
            )
        )
        if gold_page_only_positives
        else []
    )

    def find_answer_spans(ctx: ReaderPassage):
        if ctx.has_answer:
            if ctx.passage_token_ids is None:
                ctx.passage_token_ids = tensorizer.text_to_tensor(
                    ctx.passage_text, add_special_tokens=False
                )

            answer_spans = [
                _find_answer_positions(ctx.passage_token_ids, answers_token_ids[i])
                for i in range(len(answers))
            ]

            # flatten spans list
            answer_spans = [item for sublist in answer_spans for item in sublist]
            answers_spans = list(filter(None, answer_spans))
            ctx.answers_spans = answers_spans

            if not answers_spans:
                logger.warning(
                    "No answer found in passage id=%s text=%s, answers=%s, question=%s",
                    ctx.id,
                    ctx.passage_text,
                    answers,
                    question,
                )

            ctx.has_answer = bool(answers_spans)

        return ctx

    # check if any of the selected ctx+ has answer spans
    selected_positive_ctxs = list(
        filter(
            lambda ctx: ctx.has_answer,
            [find_answer_spans(ctx) for ctx in positive_ctxs_from_gold_page],
        )
    )

    if not selected_positive_ctxs:  # fallback to positive ctx not from gold pages
        selected_positive_ctxs = list(
            filter(
                lambda ctx: ctx.has_answer,
                [find_answer_spans(ctx) for ctx in positive_samples],
            )
        )[0:max_positives]

    # optionally include gold passage itself if it is still not in the positives list
    if include_gold_passage and question in gold_passage_map:
        gold_passage = gold_passage_map[question]
        included_gold_passage = next(
            iter(ctx for ctx in selected_positive_ctxs if ctx.id == gold_passage.id),
            None,
        )
        if not included_gold_passage:
            gold_passage = find_answer_spans(gold_passage)
            if not gold_passage.has_answer:
                logger.warning("No answer found in gold passage %s", gold_passage)
            else:
                selected_positive_ctxs.append(gold_passage)

    max_negatives = (
        min(max(10 * len(selected_positive_ctxs), max1_negatives), max2_negatives)
        if is_train_set
        else DEFAULT_EVAL_PASSAGES
    )
    negative_samples = negative_samples[0:max_negatives]
    return selected_positive_ctxs, negative_samples


def _find_answer_positions(ctx_ids: T, answer: T) -> List[Tuple[int, int]]:
    c_len = ctx_ids.size(0)
    a_len = answer.size(0)
    answer_occurences = []
    for i in range(0, c_len - a_len + 1):
        if (answer == ctx_ids[i : i + a_len]).all():
            answer_occurences.append((i, i + a_len - 1))
    return answer_occurences


def _concat_pair(t1: T, t2: T, middle_sep: T = None, tailing_sep: T = None):
    middle = [middle_sep] if middle_sep else []
    r = [t1] + middle + [t2] + ([tailing_sep] if tailing_sep else [])
    return torch.cat(r, dim=0), t1.size(0) + len(middle)


def _get_gold_ctx_dict(file: str) -> Tuple[Dict[str, ReaderPassage], Dict[str, str]]:
    gold_passage_infos = (
        {}
    )  # question|question_tokens -> ReaderPassage (with title and gold ctx)

    # original NQ dataset has 2 forms of same question - original, and tokenized.
    # Tokenized form is not fully consisted with the original question if tokenized by some encoder tokenizers
    # Specifically, this is the case for the BERT tokenizer.
    # Depending of which form was used for retriever training and results generation, it may be useful to convert
    # all questions to the canonical original representation.
    original_questions = {}  # question from tokens -> original question (NQ only)

    with open(file, "r", encoding="utf-8") as f:
        logger.info("Reading file %s" % file)
        data = json.load(f)["data"]

    for sample in data:
        question = sample["question"]
        question_from_tokens = (
            sample["question_tokens"] if "question_tokens" in sample else question
        )
        original_questions[question_from_tokens] = question
        title = sample["title"].lower()
        context = sample["context"]  # Note: This one is cased
        rp = ReaderPassage(sample["example_id"], text=context, title=title)
        if question in gold_passage_infos:
            logger.info("Duplicate question %s", question)
            rp_exist = gold_passage_infos[question]
            logger.info(
                "Duplicate question gold info: title new =%s | old title=%s",
                title,
                rp_exist.title,
            )
            logger.info("Duplicate question gold info: new ctx =%s ", context)
            logger.info(
                "Duplicate question gold info: old ctx =%s ", rp_exist.passage_text
            )

        gold_passage_infos[question] = rp
        gold_passage_infos[question_from_tokens] = rp
    return gold_passage_infos, original_questions


def _is_from_gold_wiki_page(
    gold_passage_map: Dict[str, ReaderPassage], passage_title: str, question: str
):
    gold_info = gold_passage_map.get(question, None)
    if gold_info:
        return passage_title.lower() == gold_info.title.lower()
    return False


def _extend_span_to_full_words(
    tensorizer: Tensorizer, tokens: List[int], span: Tuple[int, int]
) -> Tuple[int, int]:
    start_index, end_index = span
    max_len = len(tokens)
    while start_index > 0 and tensorizer.is_sub_word_id(tokens[start_index]):
        start_index -= 1

    while end_index < max_len - 1 and tensorizer.is_sub_word_id(tokens[end_index + 1]):
        end_index += 1

    return start_index, end_index


def _preprocess_reader_samples_chunk(
    samples: List,
    out_file_prefix: str,
    gold_passages_file: str,
    tensorizer: Tensorizer,
    is_train_set: bool,
) -> str:
    chunk_id, samples = samples
    logger.info("Start batch %d", len(samples))
    iterator = preprocess_retriever_data(
        samples,
        gold_passages_file,
        tensorizer,
        is_train_set=is_train_set,
    )

    results = []

    iterator = tqdm(iterator)
    for i, r in enumerate(iterator):
        r.on_serialize()
        results.append(r)

    out_file = out_file_prefix + "." + str(chunk_id) + ".pkl"
    with open(out_file, mode="wb") as f:
        logger.info("Serialize %d results to %s", len(results), out_file)
        pickle.dump(results, f)
    return out_file<|MERGE_RESOLUTION|>--- conflicted
+++ resolved
@@ -17,10 +17,10 @@
 import multiprocessing
 import os
 import pickle
+import torch
+
 from functools import partial
 from typing import Tuple, List, Dict, Iterable, Optional
-
-import torch
 from torch import Tensor as T
 from tqdm import tqdm
 
@@ -94,8 +94,6 @@
             passage.on_deserialize()
 
 
-<<<<<<< HEAD
-=======
 class ExtractiveReaderDataset(torch.utils.data.Dataset):
     def __init__(
         self,
@@ -182,7 +180,6 @@
         return serialized_files
 
 
->>>>>>> 317ac483
 SpanPrediction = collections.namedtuple(
     "SpanPrediction",
     [
